[package]
name = "example"
version = "0.1.0"
edition = "2021"

[dependencies]
twirp = { path = "../crates/twirp" }

prost = "0.14"
prost-wkt = { git = "https://github.com/fdeantoni/prost-wkt/", rev = "06e6d142197d0ac93d636ea531c76b347206641c" }
prost-wkt-types = { git = "https://github.com/fdeantoni/prost-wkt/", rev = "06e6d142197d0ac93d636ea531c76b347206641c" }
serde = { version = "1.0", features = ["derive"] }
thiserror = "2.0"
tokio = { version = "1.47", features = ["rt-multi-thread", "macros"] }
http = "1.3"
http-body-util = "0.1"

[build-dependencies]
twirp-build = { path = "../crates/twirp-build" }

fs-err = "3.1"
<<<<<<< HEAD
glob = "0.3.0"
prost-build = "0.14"
=======
glob = "0.3.3"
prost-build = "0.13"
>>>>>>> 95bb8b1b
prost-wkt-build = "0.6"

[[bin]]
name = "client"
path = "src/bin/client.rs"

[[bin]]
name = "simple-server"
path = "src/bin/simple-server.rs"

[[bin]]
name = "advanced-server"
path = "src/bin/advanced-server.rs"<|MERGE_RESOLUTION|>--- conflicted
+++ resolved
@@ -7,8 +7,8 @@
 twirp = { path = "../crates/twirp" }
 
 prost = "0.14"
-prost-wkt = { git = "https://github.com/fdeantoni/prost-wkt/", rev = "06e6d142197d0ac93d636ea531c76b347206641c" }
-prost-wkt-types = { git = "https://github.com/fdeantoni/prost-wkt/", rev = "06e6d142197d0ac93d636ea531c76b347206641c" }
+prost-wkt = "0.7"
+prost-wkt-types = "0.7"
 serde = { version = "1.0", features = ["derive"] }
 thiserror = "2.0"
 tokio = { version = "1.47", features = ["rt-multi-thread", "macros"] }
@@ -19,14 +19,9 @@
 twirp-build = { path = "../crates/twirp-build" }
 
 fs-err = "3.1"
-<<<<<<< HEAD
-glob = "0.3.0"
+glob = "0.3.3"
 prost-build = "0.14"
-=======
-glob = "0.3.3"
-prost-build = "0.13"
->>>>>>> 95bb8b1b
-prost-wkt-build = "0.6"
+prost-wkt-build = "0.7"
 
 [[bin]]
 name = "client"
