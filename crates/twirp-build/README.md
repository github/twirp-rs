# `twirp-build`

`twirp-build` does code generation of structs and traits that match your protobuf definitions that you can then use with the `twirp` crate.

<<<<<<< HEAD
The [canonical implementation](https://github.com/twitchtv/twirp) is in Go, this is a Rust implementation of the protocol. Rust protocol buffer support is provided by the [`prost`](https://github.com/tokio-rs/prost) ecosystem.

Unlike [`prost-twirp`](https://github.com/sourcefrog/prost-twirp), the generated traits for serving and accessing RPCs are implemented atop `async` functions. Because traits containing `async` functions [are not directly supported](https://smallcultfollowing.com/babysteps/blog/2019/10/26/async-fn-in-traits-are-hard/) in Rust versions prior to 1.75, this crate uses the [`async_trait`](https://github.com/dtolnay/async-trait) macro to encapsulate the scaffolding required to make them work.

## Usage

See the [example](./example) for a complete example project.

Define services and messages in a `.proto` file:

```proto
// service.proto
package service.haberdash.v1;

service HaberdasherAPI {
   rpc MakeHat(MakeHatRequest) returns (MakeHatResponse);
}
message MakeHatRequest { }
message MakeHatResponse { }
```

Add the `twirp-build` crate as a build dependency in your `Cargo.toml` (you'll need `prost-build` too):

```toml
# Cargo.toml
[build-dependencies]
twirp-build = "0.7"
prost-build = "0.13"
```

Add a `build.rs` file to your project to compile the protos and generate Rust code:

```rust
fn main() {
    let proto_source_files = ["./service.proto"];

    // Tell Cargo to rerun this build script if any of the proto files change
    for entry in &proto_source_files {
        println!("cargo:rerun-if-changed={}", entry);
    }

    prost_build::Config::new()
        .type_attribute(".", "#[derive(serde::Serialize, serde::Deserialize)]") // enable support for JSON encoding
        .service_generator(twirp_build::service_generator())
        .compile_protos(&proto_source_files, &["./"])
        .expect("error compiling protos");
}
```

This generates code that you can find in `target/build/your-project-*/out/example.service.rs`. In order to use this code, you'll need to implement the trait for the proto defined service and wire up the service handlers to a hyper web server. See [the example `main.rs`]( example/src/main.rs) for details.

Include the generated code, create a router, register your service, and then serve those routes in the hyper server:

```rust
mod haberdash {
    include!(concat!(env!("OUT_DIR"), "/service.haberdash.v1.rs"));
}

use axum::Router;
use haberdash::{MakeHatRequest, MakeHatResponse};

#[tokio::main]
pub async fn main() {
    let api_impl = Arc::new(HaberdasherApiServer {});
    let twirp_routes = Router::new()
        .nest(haberdash::SERVICE_FQN, haberdash::router(api_impl));
    let app = Router::new()
        .nest("/twirp", twirp_routes)
        .fallback(twirp::server::not_found_handler);

    let tcp_listener = tokio::net::TcpListener::bind("127.0.0.1:3000").await.unwrap();
    if let Err(e) = axum::serve(tcp_listener, app).await {
        eprintln!("server error: {}", e);
    }
}

// Define the server and implement the trait.
struct HaberdasherApiServer;

#[async_trait]
impl haberdash::HaberdasherApi for HaberdasherApiServer {
    async fn make_hat(&self, req: twirp::Request<MakeHatRequest>) -> twirp::Result<twirp::Response<MakeHatResponse>> {
        todo!()
    }
}
```

This code creates an `axum::Router`, then hands it off to `axum::serve()` to handle networking.
This use of `axum::serve` is optional. After building `app`, you can instead invoke it from any
`hyper`-based server by importing `twirp::tower::Service` and doing `app.call(request).await`.

## Usage (client side)

On the client side, you also get a generated twirp client (based on the rpc endpoints in your proto). Include the generated code, create a client, and start making rpc calls:

``` rust
mod haberdash {
    include!(concat!(env!("OUT_DIR"), "/service.haberdash.v1.rs"));
}

use haberdash::{HaberdasherApiClient, MakeHatRequest, MakeHatResponse};

#[tokio::main]
pub async fn main() {
    let client = Client::from_base_url(Url::parse("http://localhost:3000/twirp/")?)?;
    let resp = client.make_hat(twirp:Request::new(MakeHatRequest { inches: 1 })).await;
    eprintln!("{:?}", resp.into_body());
}
```
=======
More information about this crate can be found in the [`twirp` crate documentation](https://github.com/github/twirp-rs/).
>>>>>>> 3ba93513
<|MERGE_RESOLUTION|>--- conflicted
+++ resolved
@@ -2,116 +2,4 @@
 
 `twirp-build` does code generation of structs and traits that match your protobuf definitions that you can then use with the `twirp` crate.
 
-<<<<<<< HEAD
-The [canonical implementation](https://github.com/twitchtv/twirp) is in Go, this is a Rust implementation of the protocol. Rust protocol buffer support is provided by the [`prost`](https://github.com/tokio-rs/prost) ecosystem.
-
-Unlike [`prost-twirp`](https://github.com/sourcefrog/prost-twirp), the generated traits for serving and accessing RPCs are implemented atop `async` functions. Because traits containing `async` functions [are not directly supported](https://smallcultfollowing.com/babysteps/blog/2019/10/26/async-fn-in-traits-are-hard/) in Rust versions prior to 1.75, this crate uses the [`async_trait`](https://github.com/dtolnay/async-trait) macro to encapsulate the scaffolding required to make them work.
-
-## Usage
-
-See the [example](./example) for a complete example project.
-
-Define services and messages in a `.proto` file:
-
-```proto
-// service.proto
-package service.haberdash.v1;
-
-service HaberdasherAPI {
-   rpc MakeHat(MakeHatRequest) returns (MakeHatResponse);
-}
-message MakeHatRequest { }
-message MakeHatResponse { }
-```
-
-Add the `twirp-build` crate as a build dependency in your `Cargo.toml` (you'll need `prost-build` too):
-
-```toml
-# Cargo.toml
-[build-dependencies]
-twirp-build = "0.7"
-prost-build = "0.13"
-```
-
-Add a `build.rs` file to your project to compile the protos and generate Rust code:
-
-```rust
-fn main() {
-    let proto_source_files = ["./service.proto"];
-
-    // Tell Cargo to rerun this build script if any of the proto files change
-    for entry in &proto_source_files {
-        println!("cargo:rerun-if-changed={}", entry);
-    }
-
-    prost_build::Config::new()
-        .type_attribute(".", "#[derive(serde::Serialize, serde::Deserialize)]") // enable support for JSON encoding
-        .service_generator(twirp_build::service_generator())
-        .compile_protos(&proto_source_files, &["./"])
-        .expect("error compiling protos");
-}
-```
-
-This generates code that you can find in `target/build/your-project-*/out/example.service.rs`. In order to use this code, you'll need to implement the trait for the proto defined service and wire up the service handlers to a hyper web server. See [the example `main.rs`]( example/src/main.rs) for details.
-
-Include the generated code, create a router, register your service, and then serve those routes in the hyper server:
-
-```rust
-mod haberdash {
-    include!(concat!(env!("OUT_DIR"), "/service.haberdash.v1.rs"));
-}
-
-use axum::Router;
-use haberdash::{MakeHatRequest, MakeHatResponse};
-
-#[tokio::main]
-pub async fn main() {
-    let api_impl = Arc::new(HaberdasherApiServer {});
-    let twirp_routes = Router::new()
-        .nest(haberdash::SERVICE_FQN, haberdash::router(api_impl));
-    let app = Router::new()
-        .nest("/twirp", twirp_routes)
-        .fallback(twirp::server::not_found_handler);
-
-    let tcp_listener = tokio::net::TcpListener::bind("127.0.0.1:3000").await.unwrap();
-    if let Err(e) = axum::serve(tcp_listener, app).await {
-        eprintln!("server error: {}", e);
-    }
-}
-
-// Define the server and implement the trait.
-struct HaberdasherApiServer;
-
-#[async_trait]
-impl haberdash::HaberdasherApi for HaberdasherApiServer {
-    async fn make_hat(&self, req: twirp::Request<MakeHatRequest>) -> twirp::Result<twirp::Response<MakeHatResponse>> {
-        todo!()
-    }
-}
-```
-
-This code creates an `axum::Router`, then hands it off to `axum::serve()` to handle networking.
-This use of `axum::serve` is optional. After building `app`, you can instead invoke it from any
-`hyper`-based server by importing `twirp::tower::Service` and doing `app.call(request).await`.
-
-## Usage (client side)
-
-On the client side, you also get a generated twirp client (based on the rpc endpoints in your proto). Include the generated code, create a client, and start making rpc calls:
-
-``` rust
-mod haberdash {
-    include!(concat!(env!("OUT_DIR"), "/service.haberdash.v1.rs"));
-}
-
-use haberdash::{HaberdasherApiClient, MakeHatRequest, MakeHatResponse};
-
-#[tokio::main]
-pub async fn main() {
-    let client = Client::from_base_url(Url::parse("http://localhost:3000/twirp/")?)?;
-    let resp = client.make_hat(twirp:Request::new(MakeHatRequest { inches: 1 })).await;
-    eprintln!("{:?}", resp.into_body());
-}
-```
-=======
-More information about this crate can be found in the [`twirp` crate documentation](https://github.com/github/twirp-rs/).
->>>>>>> 3ba93513
+More information about this crate can be found in the [`twirp` crate documentation](https://github.com/github/twirp-rs/).