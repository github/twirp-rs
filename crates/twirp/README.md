--- conflicted
+++ resolved
@@ -2,21 +2,13 @@
 
 [Twirp is an RPC protocol](https://twitchtv.github.io/twirp/docs/spec_v7.html) based on HTTP and Protocol Buffers (proto). The protocol uses HTTP URLs to specify the RPC endpoints, and sends/receives proto messages as HTTP request/response bodies. Services are defined in a [.proto file](https://developers.google.com/protocol-buffers/docs/proto3), allowing easy implementation of RPC services with auto-generated clients and servers in different languages.
 
-<<<<<<< HEAD
 The [canonical implementation](https://github.com/twitchtv/twirp) is in Go, and this is a Rust implementation of the protocol. Rust protocol buffer support is provided by the [`prost`](https://github.com/tokio-rs/prost) ecosystem.
-=======
-The [canonical implementation](https://github.com/twitchtv/twirp) is in Go, this is a Rust implementation of the protocol. Rust protocol buffer support is provided by the [`prost`](https://github.com/tokio-rs/prost) ecosystem.
->>>>>>> beec1949
 
 Unlike [`prost-twirp`](https://github.com/sourcefrog/prost-twirp), the generated traits for serving and accessing RPCs are implemented atop `async` functions. Because traits containing `async` functions [are not directly supported](https://smallcultfollowing.com/babysteps/blog/2019/10/26/async-fn-in-traits-are-hard/) in Rust versions prior to 1.75, this crate uses the [`async_trait`](https://github.com/dtolnay/async-trait) macro to encapsulate the scaffolding required to make them work.
 
 ## Usage
 
-<<<<<<< HEAD
 See the [example](https://github.com/github/twirp-rs/tree/main/example) for a complete example project.
-=======
-See the [example](./example) for a complete example project.
->>>>>>> beec1949
 
 Define services and messages in a `.proto` file:
 
@@ -59,11 +51,7 @@
 }
 ```
 
-<<<<<<< HEAD
 This generates code that you can find in `target/build/your-project-*/out/example.service.rs`. In order to use this code, you'll need to implement the trait for the proto defined service and wire up the service handlers to a hyper web server. See [the example](https://github.com/github/twirp-rs/tree/main/example) for details.
-=======
-This generates code that you can find in `target/build/your-project-*/out/example.service.rs`. In order to use this code, you'll need to implement the trait for the proto defined service and wire up the service handlers to a hyper web server. See [the example `main.rs`]( example/src/main.rs) for details.
->>>>>>> beec1949
 
 Include the generated code, create a router, register your service, and then serve those routes in the hyper server:
 
@@ -103,13 +91,7 @@
 }
 ```
 
-<<<<<<< HEAD
 This code creates an `axum::Router`, then hands it off to `axum::serve()` to handle networking. This use of `axum::serve` is optional. After building `app`, you can instead invoke it from any `hyper`-based server by importing `twirp::tower::Service` and doing `app.call(request).await`.
-=======
-This code creates an `axum::Router`, then hands it off to `axum::serve()` to handle networking.
-This use of `axum::serve` is optional. After building `app`, you can instead invoke it from any
-`hyper`-based server by importing `twirp::tower::Service` and doing `app.call(request).await`.
->>>>>>> beec1949
 
 ## Usage (client side)
 
@@ -128,9 +110,7 @@
     let resp = client.make_hat(MakeHatRequest { inches: 1 }).await;
     eprintln!("{:?}", resp);
 }
-<<<<<<< HEAD
 ```
-
 ## Minimum supported Rust version
 
 The MSRV for this crate is the version defined in [`rust-toolchain.toml`](https://github.com/github/twirp-rs/blob/main/rust-toolchain.toml)
@@ -145,7 +125,4 @@
 
 ## License
 
-This project is licensed under the [MIT license](https://github.com/github/twirp-rs/blob/main/LICENSE).
-=======
-```
->>>>>>> beec1949
+This project is licensed under the [MIT license](https://github.com/github/twirp-rs/blob/main/LICENSE).